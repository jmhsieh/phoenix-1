/*
 * Licensed to the Apache Software Foundation (ASF) under one
 * or more contributor license agreements.  See the NOTICE file
 * distributed with this work for additional information
 * regarding copyright ownership.  The ASF licenses this file
 * to you under the Apache License, Version 2.0 (the
 * "License"); you may not use this file except in compliance
 * with the License.  You may obtain a copy of the License at
 *
 * http://www.apache.org/licenses/LICENSE-2.0
 *
 * Unless required by applicable law or agreed to in writing, software
 * distributed under the License is distributed on an "AS IS" BASIS,
 * WITHOUT WARRANTIES OR CONDITIONS OF ANY KIND, either express or implied.
 * See the License for the specific language governing permissions and
 * limitations under the License.
 */
package org.apache.phoenix.filter;

import java.io.DataInput;
import java.io.IOException;
import java.util.HashMap;
import java.util.Map;

import org.apache.hadoop.hbase.Cell;
import org.apache.hadoop.hbase.KeyValue;
import org.apache.hadoop.hbase.KeyValueUtil;
import org.apache.hadoop.hbase.exceptions.DeserializationException;
import org.apache.hadoop.hbase.io.ImmutableBytesWritable;
import org.apache.hadoop.hbase.util.Bytes;
<<<<<<< HEAD
import org.apache.hadoop.hbase.util.Writables;

=======
>>>>>>> f22460c5
import org.apache.phoenix.expression.Expression;
import org.apache.phoenix.expression.KeyValueColumnExpression;
import org.apache.phoenix.schema.tuple.BaseTuple;


/**
 * 
 * Modeled after {@link org.apache.hadoop.hbase.filter.SingleColumnValueFilter},
 * but for general expression evaluation in the case where multiple KeyValue
 * columns are referenced in the expression.
 *
 * 
 * @since 0.1
 */
public abstract class MultiKeyValueComparisonFilter extends BooleanExpressionFilter {
    private static final byte[] UNITIALIZED_KEY_BUFFER = new byte[0];

    private Boolean matchedColumn;
    protected final IncrementalResultTuple inputTuple = new IncrementalResultTuple();

    public MultiKeyValueComparisonFilter() {
    }

    public MultiKeyValueComparisonFilter(Expression expression) {
        super(expression);
        init();
    }

    private static final class KeyValueRef {
        public KeyValue keyValue;
        
        @Override
        public String toString() {
            if(keyValue != null) {
                return keyValue.toString() + " value = " + Bytes.toStringBinary(keyValue.getValue());
            } else {
                return super.toString();
            }
        }
    }
    
    protected abstract Object setColumnKey(byte[] cf, int cfOffset, int cfLength, byte[] cq, int cqOffset, int cqLength);
    protected abstract Object newColumnKey(byte[] cf, int cfOffset, int cfLength, byte[] cq, int cqOffset, int cqLength);
    
    private final class IncrementalResultTuple extends BaseTuple {
        private int refCount;
        private final ImmutableBytesWritable keyPtr = new ImmutableBytesWritable(UNITIALIZED_KEY_BUFFER);
        private final Map<Object,KeyValueRef> foundColumns = new HashMap<Object,KeyValueRef>(5);
        
        public void reset() {
            refCount = 0;
            keyPtr.set(UNITIALIZED_KEY_BUFFER);
            for (KeyValueRef ref : foundColumns.values()) {
                ref.keyValue = null;
            }
        }
        
        @Override
        public boolean isImmutable() {
            return refCount == foundColumns.size();
        }
        
        public void setImmutable() {
            refCount = foundColumns.size();
        }
        
        public ReturnCode resolveColumn(KeyValue value) {
            // Always set key, in case we never find a key value column of interest,
            // and our expression uses row key columns.
            setKey(value);
            byte[] buf = value.getBuffer();
            Object ptr = setColumnKey(buf, value.getFamilyOffset(), value.getFamilyLength(), buf, value.getQualifierOffset(), value.getQualifierLength());
            KeyValueRef ref = foundColumns.get(ptr);
            if (ref == null) {
                // Return INCLUDE here. Although this filter doesn't need this KV
                // it should still be projected into the Result
                return ReturnCode.INCLUDE;
            }
            // Since we only look at the latest key value for a given column,
            // we are not interested in older versions
            // TODO: test with older versions to confirm this doesn't get tripped
            // This shouldn't be necessary, because a scan only looks at the latest
            // version
            if (ref.keyValue != null) {
                // Can't do NEXT_ROW, because then we don't match the other columns
                // SKIP, INCLUDE, and NEXT_COL seem to all act the same
                return ReturnCode.NEXT_COL;
            }
            ref.keyValue = value;
            refCount++;
            return null;
        }
        
        public void addColumn(byte[] cf, byte[] cq) {
            Object ptr = MultiKeyValueComparisonFilter.this.newColumnKey(cf, 0, cf.length, cq, 0, cq.length);
            foundColumns.put(ptr, new KeyValueRef());
        }
        
        public void setKey(KeyValue value) {
            keyPtr.set(value.getBuffer(), value.getRowOffset(), value.getRowLength());
        }
        
        @Override
        public void getKey(ImmutableBytesWritable ptr) {
            ptr.set(keyPtr.get(),keyPtr.getOffset(),keyPtr.getLength());
        }
        
        @Override
        public KeyValue getValue(byte[] cf, byte[] cq) {
            Object ptr = setColumnKey(cf, 0, cf.length, cq, 0, cq.length);
            KeyValueRef ref = foundColumns.get(ptr);
            return ref == null ? null : ref.keyValue;
        }
        
        @Override
        public String toString() {
            return foundColumns.toString();
        }

        @Override
        public int size() {
            return refCount;
        }

        @Override
        public KeyValue getValue(int index) {
            // This won't perform very well, but it's not
            // currently used anyway
            for (KeyValueRef ref : foundColumns.values()) {
                if (ref.keyValue == null) {
                    continue;
                }
                if (index == 0) {
                    return ref.keyValue;
                }
                index--;
            }
            throw new IndexOutOfBoundsException(Integer.toString(index));
        }

        @Override
        public boolean getValue(byte[] family, byte[] qualifier,
                ImmutableBytesWritable ptr) {
            KeyValue kv = getValue(family, qualifier);
            if (kv == null)
                return false;
            ptr.set(kv.getBuffer(), kv.getValueOffset(), kv.getValueLength());
            return true;
        }
    }
    
    protected void init() {
        EvaluateOnCompletionVisitor visitor = new EvaluateOnCompletionVisitor() {
            @Override
            public Void visit(KeyValueColumnExpression expression) {
                inputTuple.addColumn(expression.getColumnFamily(), expression.getColumnName());
                return null;
            }
        };
        expression.accept(visitor);
        this.evaluateOnCompletion = visitor.evaluateOnCompletion();
        expression.reset();
    }
    
    @Override
    public ReturnCode filterKeyValue(Cell keyValue) {
        if (Boolean.TRUE.equals(this.matchedColumn)) {
          // We already found and matched the single column, all keys now pass
          return ReturnCode.INCLUDE;
        }
        if (Boolean.FALSE.equals(this.matchedColumn)) {
          // We found all the columns, but did not match the expression, so skip to next row
          return ReturnCode.NEXT_ROW;
        }
        // This is a key value we're not interested in (TODO: why INCLUDE here instead of NEXT_COL?)
        ReturnCode code = inputTuple.resolveColumn(KeyValueUtil.ensureKeyValue(keyValue));
        if (code != null) {
            return code;
        }
        
        // We found a new column, so we can re-evaluate
        // TODO: if we have row key columns in our expression, should
        // we always evaluate or just wait until the end?
        this.matchedColumn = this.evaluate(inputTuple);
        if (this.matchedColumn == null) {
            if (inputTuple.isImmutable()) {
                this.matchedColumn = Boolean.FALSE;
            } else {
                return ReturnCode.INCLUDE;
            }
        }
        return this.matchedColumn ? ReturnCode.INCLUDE : ReturnCode.NEXT_ROW;
    }

    @Override
    public boolean filterRow() {
        if (this.matchedColumn == null && !inputTuple.isImmutable() && evaluateOnCompletion()) {
            inputTuple.setImmutable();
            this.matchedColumn = this.evaluate(inputTuple);
        }
        
        return ! (Boolean.TRUE.equals(this.matchedColumn));
    }

      @Override
    public void reset() {
        matchedColumn = null;
        inputTuple.reset();
        super.reset();
    }

    @Override
    public void readFields(DataInput input) throws IOException {
        super.readFields(input);
        init();
    }
}<|MERGE_RESOLUTION|>--- conflicted
+++ resolved
@@ -25,14 +25,8 @@
 import org.apache.hadoop.hbase.Cell;
 import org.apache.hadoop.hbase.KeyValue;
 import org.apache.hadoop.hbase.KeyValueUtil;
-import org.apache.hadoop.hbase.exceptions.DeserializationException;
 import org.apache.hadoop.hbase.io.ImmutableBytesWritable;
 import org.apache.hadoop.hbase.util.Bytes;
-<<<<<<< HEAD
-import org.apache.hadoop.hbase.util.Writables;
-
-=======
->>>>>>> f22460c5
 import org.apache.phoenix.expression.Expression;
 import org.apache.phoenix.expression.KeyValueColumnExpression;
 import org.apache.phoenix.schema.tuple.BaseTuple;
@@ -67,7 +61,8 @@
         @Override
         public String toString() {
             if(keyValue != null) {
-                return keyValue.toString() + " value = " + Bytes.toStringBinary(keyValue.getValue());
+                return keyValue.toString() + " value = " + Bytes.toStringBinary(
+                		keyValue.getValueArray(), keyValue.getValueOffset(), keyValue.getValueLength());
             } else {
                 return super.toString();
             }
@@ -103,8 +98,8 @@
             // Always set key, in case we never find a key value column of interest,
             // and our expression uses row key columns.
             setKey(value);
-            byte[] buf = value.getBuffer();
-            Object ptr = setColumnKey(buf, value.getFamilyOffset(), value.getFamilyLength(), buf, value.getQualifierOffset(), value.getQualifierLength());
+            Object ptr = setColumnKey(value.getFamilyArray(), value.getFamilyOffset(), value.getFamilyLength(), 
+            		value.getQualifierArray(), value.getQualifierOffset(), value.getQualifierLength());
             KeyValueRef ref = foundColumns.get(ptr);
             if (ref == null) {
                 // Return INCLUDE here. Although this filter doesn't need this KV
@@ -132,7 +127,7 @@
         }
         
         public void setKey(KeyValue value) {
-            keyPtr.set(value.getBuffer(), value.getRowOffset(), value.getRowLength());
+            keyPtr.set(value.getRowArray(), value.getRowOffset(), value.getRowLength());
         }
         
         @Override
@@ -179,7 +174,7 @@
             KeyValue kv = getValue(family, qualifier);
             if (kv == null)
                 return false;
-            ptr.set(kv.getBuffer(), kv.getValueOffset(), kv.getValueLength());
+            ptr.set(kv.getValueArray(), kv.getValueOffset(), kv.getValueLength());
             return true;
         }
     }
